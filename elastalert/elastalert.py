# -*- coding: utf-8 -*-
import copy
import datetime
import json
import logging
import os
import signal
import sys
import time
import traceback
from email.mime.text import MIMEText
from smtplib import SMTP
from smtplib import SMTPException
from socket import error

import argparse
import dateutil.tz
import kibana
import yaml
from alerts import DebugAlerter
from config import get_rule_hashes
from config import load_configuration
from config import load_rules
from croniter import croniter
from elasticsearch.exceptions import ElasticsearchException
from enhancements import DropMatchException
from util import add_raw_postfix
from util import cronite_datetime_to_timestamp
from util import dt_to_ts
from util import EAException
from util import elastalert_logger
from util import elasticsearch_client
from util import format_index
from util import lookup_es_key
from util import pretty_ts
from util import replace_dots_in_field_names
from util import seconds
from util import set_es_key
from util import ts_add
from util import ts_now
from util import ts_to_dt
from util import unix_to_dt


class ElastAlerter():
    """ The main ElastAlert runner. This class holds all state about active rules,
    controls when queries are run, and passes information between rules and alerts.

    :param args: An argparse arguments instance. Should contain debug and start

    :param conf: The configuration dictionary. At the top level, this
    contains global options, and under 'rules', contains all state relating
    to rules and alerts. In each rule in conf['rules'], the RuleType and Alerter
    instances live under 'type' and 'alerts', respectively. The conf dictionary
    should not be passed directly from a configuration file, but must be populated
    by config.py:load_rules instead. """

    def parse_args(self, args):
        parser = argparse.ArgumentParser()
        parser.add_argument('--config', action='store', dest='config', default="config.yaml", help='Global config file (default: config.yaml)')
        parser.add_argument('--debug', action='store_true', dest='debug', help='Suppresses alerts and prints information instead')
        parser.add_argument('--rule', dest='rule', help='Run only a specific rule (by filename, must still be in rules folder)')
        parser.add_argument('--silence', dest='silence', help='Silence rule for a time period. Must be used with --rule. Usage: '
                                                              '--silence <units>=<number>, eg. --silence hours=2')
        parser.add_argument('--start', dest='start', help='YYYY-MM-DDTHH:MM:SS Start querying from this timestamp.'
                                                          'Use "NOW" to start from current time. (Default: present)')
        parser.add_argument('--end', dest='end', help='YYYY-MM-DDTHH:MM:SS Query to this timestamp. (Default: present)')
        parser.add_argument('--verbose', action='store_true', dest='verbose', help='Increase verbosity without suppressing alerts')
        parser.add_argument('--pin_rules', action='store_true', dest='pin_rules', help='Stop ElastAlert from monitoring config file changes')
        parser.add_argument('--es_debug', action='store_true', dest='es_debug', help='Enable verbose logging from Elasticsearch queries')
        parser.add_argument('--es_debug_trace', action='store', dest='es_debug_trace', help='Enable logging from Elasticsearch queries as curl command. Queries will be logged to file')
        self.args = parser.parse_args(args)

    def __init__(self, args):
        self.parse_args(args)
        self.debug = self.args.debug
        self.verbose = self.args.verbose

        if self.verbose or self.debug:
            elastalert_logger.setLevel(logging.INFO)

        if self.debug:
            elastalert_logger.info("Note: In debug mode, alerts will be logged to console but NOT actually sent. To send them, use --verbose.")

        if not self.args.es_debug:
            logging.getLogger('elasticsearch').setLevel(logging.WARNING)

        if self.args.es_debug_trace:
            tracer = logging.getLogger('elasticsearch.trace')
            tracer.setLevel(logging.INFO)
            tracer.addHandler(logging.FileHandler(self.args.es_debug_trace))

        self.conf = load_rules(self.args)
        self.max_query_size = self.conf['max_query_size']
        self.scroll_keepalive = self.conf['scroll_keepalive']
        self.rules = self.conf['rules']
        self.writeback_index = self.conf['writeback_index']
        self.run_every = self.conf['run_every']
        self.alert_time_limit = self.conf['alert_time_limit']
        self.old_query_limit = self.conf['old_query_limit']
        self.disable_rules_on_error = self.conf['disable_rules_on_error']
        self.notify_email = self.conf.get('notify_email', [])
        self.from_addr = self.conf.get('from_addr', 'ElastAlert')
        self.smtp_host = self.conf.get('smtp_host', 'localhost')
        self.max_aggregation = self.conf.get('max_aggregation', 10000)
        self.alerts_sent = 0
        self.num_hits = 0
        self.current_es = None
        self.current_es_addr = None
        self.buffer_time = self.conf['buffer_time']
        self.silence_cache = {}
        self.rule_hashes = get_rule_hashes(self.conf, self.args.rule)
        self.starttime = self.args.start
        self.disabled_rules = []
        self.replace_dots_in_field_names = self.conf.get('replace_dots_in_field_names', False)

        self.writeback_es = elasticsearch_client(self.conf)
        self.five = self.is_five()

        for rule in self.rules:
            self.init_rule(rule)

        if self.args.silence:
            self.silence()

    def is_five(self):
        info = self.writeback_es.info()
        return info['version']['number'].startswith('5')

    @staticmethod
    def get_index(rule, starttime=None, endtime=None):
        """ Gets the index for a rule. If strftime is set and starttime and endtime
        are provided, it will return a comma seperated list of indices. If strftime
        is set but starttime and endtime are not provided, it will replace all format
        tokens with a wildcard. """
        index = rule['index']
        if rule.get('use_strftime_index'):
            if starttime and endtime:
                return format_index(index, starttime, endtime)
            else:
                # Replace the substring containing format characters with a *
                format_start = index.find('%')
                format_end = index.rfind('%') + 2
                return index[:format_start] + '*' + index[format_end:]
        else:
            return index

    @staticmethod
    def get_query(filters, starttime=None, endtime=None, sort=True, timestamp_field='@timestamp', to_ts_func=dt_to_ts, desc=False, five=False):
        """ Returns a query dict that will apply a list of filters, filter by
        start and end time, and sort results by timestamp.

        :param filters: A list of Elasticsearch filters to use.
        :param starttime: A timestamp to use as the start time of the query.
        :param endtime: A timestamp to use as the end time of the query.
        :param sort: If true, sort results by timestamp. (Default True)
        :return: A query dictionary to pass to Elasticsearch.
        """
        starttime = to_ts_func(starttime)
        endtime = to_ts_func(endtime)
        filters = copy.copy(filters)
        es_filters = {'filter': {'bool': {'must': filters}}}
        if starttime and endtime:
            es_filters['filter']['bool']['must'].insert(0, {'range': {timestamp_field: {'gt': starttime,
                                                                                        'lte': endtime}}})
        if five:
            query = {'query': {'bool': es_filters}}
        else:
            query = {'query': {'filtered': es_filters}}
        if sort:
            query['sort'] = [{timestamp_field: {'order': 'desc' if desc else 'asc'}}]
        return query

    def get_terms_query(self, query, size, field):
        """ Takes a query generated by get_query and outputs a aggregation query """
        query_element = query['query']
        if 'sort' in query_element:
            query_element.pop('sort')
        if not self.five:
            query_element['filtered'].update({'aggs': {'counts': {'terms': {'field': field, 'size': size}}}})
            aggs_query = {'aggs': query_element}
        else:
            aggs_query = query
            aggs_query['aggs'] = {'counts': {'terms': {'field': field, 'size': size}}}
        return aggs_query

    def get_index_start(self, index, timestamp_field='@timestamp'):
        """ Query for one result sorted by timestamp to find the beginning of the index.

        :param index: The index of which to find the earliest event.
        :return: Timestamp of the earliest event.
        """
        query = {'sort': {timestamp_field: {'order': 'asc'}}}
        try:
            res = self.current_es.search(index=index, size=1, body=query, _source_include=[timestamp_field], ignore_unavailable=True)
        except ElasticsearchException as e:
            self.handle_error("Elasticsearch query error: %s" % (e), {'index': index})
            return '1969-12-30T00:00:00Z'
        if len(res['hits']['hits']) == 0:
            # Index is completely empty, return a date before the epoch
            return '1969-12-30T00:00:00Z'
        return res['hits']['hits'][0][timestamp_field]

    @staticmethod
    def process_hits(rule, hits):
        """ Update the _source field for each hit received from ES based on the rule configuration.

        This replaces timestamps with datetime objects,
        folds important fields into _source and creates compound query_keys.

        :return: A list of processed _source dictionaries.
        """

        processed_hits = []
        for hit in hits:
            # Merge fields and _source
            hit.setdefault('_source', {})
            for key, value in hit.get('fields', {}).items():
                # Fields are returned as lists, assume any with length 1 are not arrays in _source
                # Except sometimes they aren't lists. This is dependent on ES version
                hit['_source'].setdefault(key, value[0] if type(value) is list and len(value) == 1 else value)

            # Convert the timestamp to a datetime
            ts = lookup_es_key(hit['_source'], rule['timestamp_field'])
            set_es_key(hit['_source'], rule['timestamp_field'], rule['ts_to_dt'](ts))
            set_es_key(hit, rule['timestamp_field'], lookup_es_key(hit['_source'], rule['timestamp_field']))

            # Tack metadata fields into _source
            for field in ['_id', '_index', '_type']:
                if field in hit:
                    hit['_source'][field] = hit[field]

            if rule.get('compound_query_key'):
                values = [lookup_es_key(hit['_source'], key) for key in rule['compound_query_key']]
                hit['_source'][rule['query_key']] = ', '.join([unicode(value) for value in values])

            if rule.get('compound_aggregation_key'):
                values = [lookup_es_key(hit['_source'], key) for key in rule['compound_aggregation_key']]
                hit['_source'][rule['aggregation_key']] = ', '.join([unicode(value) for value in values])

            processed_hits.append(hit['_source'])

        return processed_hits

    def get_hits(self, rule, starttime, endtime, index, scroll=False):
        """ Query Elasticsearch for the given rule and return the results.

        :param rule: The rule configuration.
        :param starttime: The earliest time to query.
        :param endtime: The latest time to query.
        :return: A list of hits, bounded by rule['max_query_size'].
        """
        query = self.get_query(rule['filter'], starttime, endtime, timestamp_field=rule['timestamp_field'], to_ts_func=rule['dt_to_ts'], five=self.five)
        extra_args = {'_source_include': rule['include']}
        scroll_keepalive = rule.get('scroll_keepalive', self.scroll_keepalive)
        if not rule.get('_source_enabled'):
            query['fields'] = rule['include']
            extra_args = {}

        try:
            if scroll:
                res = self.current_es.scroll(scroll_id=rule['scroll_id'], scroll=scroll_keepalive)
            else:
                res = self.current_es.search(scroll=scroll_keepalive, index=index, size=rule['max_query_size'], body=query, ignore_unavailable=True, **extra_args)
                self.total_hits = int(res['hits']['total'])
            logging.debug(str(res))
        except ElasticsearchException as e:
            # Elasticsearch sometimes gives us GIGANTIC error messages
            # (so big that they will fill the entire terminal buffer)
            if len(str(e)) > 1024:
                e = str(e)[:1024] + '... (%d characters removed)' % (len(str(e)) - 1024)
            self.handle_error('Error running query: %s' % (e), {'rule': rule['name']})
            return None

        hits = res['hits']['hits']
        self.num_hits += len(hits)
        lt = rule.get('use_local_time')
        status_log = "Queried rule %s from %s to %s: %s / %s hits" % (rule['name'], pretty_ts(starttime, lt), pretty_ts(endtime, lt), self.num_hits, len(hits))
        if self.total_hits > rule.get('max_query_size', self.max_query_size):
            elastalert_logger.info("%s (scrolling..)" % status_log)
            rule['scroll_id'] = res['_scroll_id']
        else:
            elastalert_logger.info(status_log)

        hits = self.process_hits(rule, hits)

        # Record doc_type for use in get_top_counts
        if 'doc_type' not in rule and len(hits):
            rule['doc_type'] = hits[0]['_type']
        return hits

    def get_hits_count(self, rule, starttime, endtime, index):
        """ Query Elasticsearch for the count of results and returns a list of timestamps
        equal to the endtime. This allows the results to be passed to rules which expect
        an object for each hit.

        :param rule: The rule configuration dictionary.
        :param starttime: The earliest time to query.
        :param endtime: The latest time to query.
        :return: A dictionary mapping timestamps to number of hits for that time period.
        """
        query = self.get_query(rule['filter'], starttime, endtime, timestamp_field=rule['timestamp_field'], sort=False, to_ts_func=rule['dt_to_ts'], five=self.five)

        try:
            res = self.current_es.count(index=index, doc_type=rule['doc_type'], body=query, ignore_unavailable=True)
        except ElasticsearchException as e:
            # Elasticsearch sometimes gives us GIGANTIC error messages
            # (so big that they will fill the entire terminal buffer)
            if len(str(e)) > 1024:
                e = str(e)[:1024] + '... (%d characters removed)' % (len(str(e)) - 1024)
            self.handle_error('Error running count query: %s' % (e), {'rule': rule['name']})
            return None

        self.num_hits += res['count']
        lt = rule.get('use_local_time')
        elastalert_logger.info("Queried rule %s from %s to %s: %s hits" % (rule['name'], pretty_ts(starttime, lt), pretty_ts(endtime, lt), res['count']))
        return {endtime: res['count']}

    def get_hits_terms(self, rule, starttime, endtime, index, key, qk=None, size=None):
        rule_filter = copy.copy(rule['filter'])
        if qk:
            filter_key = rule['query_key']
            if rule.get('raw_count_keys', True) and not rule['query_key'].endswith('.raw'):
                filter_key = add_raw_postfix(filter_key)
            rule_filter.extend([{'term': {filter_key: qk}}])
        base_query = self.get_query(rule_filter, starttime, endtime, timestamp_field=rule['timestamp_field'], sort=False, to_ts_func=rule['dt_to_ts'], five=self.five)
        if size is None:
            size = rule.get('terms_size', 50)
        query = self.get_terms_query(base_query, size, key)

        try:
            if not self.five:
                res = self.current_es.search(index=index, doc_type=rule['doc_type'], body=query, search_type='count', ignore_unavailable=True)
            else:
                res = self.current_es.search(index=index, doc_type=rule['doc_type'], body=query, size=0, ignore_unavailable=True)
        except ElasticsearchException as e:
            # Elasticsearch sometimes gives us GIGANTIC error messages
            # (so big that they will fill the entire terminal buffer)
            if len(str(e)) > 1024:
                e = str(e)[:1024] + '... (%d characters removed)' % (len(str(e)) - 1024)
            self.handle_error('Error running query: %s' % (e), {'rule': rule['name']})
            return None

        if 'aggregations' not in res:
            return {}
        if not self.five:
            buckets = res['aggregations']['filtered']['counts']['buckets']
        else:
            buckets = res['aggregations']['counts']['buckets']
        self.num_hits += len(buckets)
        lt = rule.get('use_local_time')
        elastalert_logger.info('Queried rule %s from %s to %s: %s buckets' % (rule['name'], pretty_ts(starttime, lt), pretty_ts(endtime, lt), len(buckets)))
        return {endtime: buckets}

    def remove_duplicate_events(self, data, rule):
        new_events = []
        for event in data:
            if event['_id'] in rule['processed_hits']:
                continue

            # Remember the new data's IDs
            rule['processed_hits'][event['_id']] = lookup_es_key(event, rule['timestamp_field'])
            new_events.append(event)

        return new_events

    def remove_old_events(self, rule):
        # Anything older than the buffer time we can forget
        now = ts_now()
        remove = []
        buffer_time = rule.get('buffer_time', self.buffer_time)
        if rule.get('query_delay'):
            buffer_time += rule['query_delay']
        for _id, timestamp in rule['processed_hits'].iteritems():
            if now - timestamp > buffer_time:
                remove.append(_id)
        map(rule['processed_hits'].pop, remove)

    def run_query(self, rule, start=None, end=None, scroll=False):
        """ Query for the rule and pass all of the results to the RuleType instance.

        :param rule: The rule configuration.
        :param start: The earliest time to query.
        :param end: The latest time to query.
        Returns True on success and False on failure.
        """
        if start is None:
            start = self.get_index_start(rule['index'])
        if end is None:
            end = ts_now()

        # Reset hit counter and query
        rule_inst = rule['type']
        index = self.get_index(rule, start, end)
        if rule.get('use_count_query'):
            data = self.get_hits_count(rule, start, end, index)
        elif rule.get('use_terms_query'):
            data = self.get_hits_terms(rule, start, end, index, rule['query_key'])
        else:
            data = self.get_hits(rule, start, end, index, scroll)
            if data:
                data = self.remove_duplicate_events(data, rule)

        # There was an exception while querying
        if data is None:
            return False
        elif data:
            if rule.get('use_count_query'):
                rule_inst.add_count_data(data)
            elif rule.get('use_terms_query'):
                rule_inst.add_terms_data(data)
            else:
                rule_inst.add_data(data)

        try:
            if rule.get('scroll_id') and self.num_hits < self.total_hits:
                self.run_query(rule, start, end, scroll=True)
        except RuntimeError:
            # It's possible to scroll far enough to hit max recursive depth
            pass

        if 'scroll_id' in rule:
            rule.pop('scroll_id')

        return True

    def get_starttime(self, rule):
        """ Query ES for the last time we ran this rule.

        :param rule: The rule configuration.
        :return: A timestamp or None.
        """
        sort = {'sort': {'@timestamp': {'order': 'desc'}}}
        query = {'filter': {'term': {'rule_name': '%s' % (rule['name'])}}}
        if self.five:
            query = {'query': {'bool': query}}
        query.update(sort)

        try:
            if self.writeback_es:
                res = self.writeback_es.search(index=self.writeback_index, doc_type='elastalert_status',
                                               size=1, body=query, _source_include=['endtime', 'rule_name'])
                if res['hits']['hits']:
                    endtime = ts_to_dt(res['hits']['hits'][0]['_source']['endtime'])

                    if ts_now() - endtime < self.old_query_limit:
                        return endtime
                    else:
                        elastalert_logger.info("Found expired previous run for %s at %s" % (rule['name'], endtime))
                        return None
        except (ElasticsearchException, KeyError) as e:
            self.handle_error('Error querying for last run: %s' % (e), {'rule': rule['name']})
            self.writeback_es = None

    def set_starttime(self, rule, endtime):
        """ Given a rule and an endtime, sets the appropriate starttime for it. """

        # This means we are starting fresh
        if 'starttime' not in rule:
            # Try to get the last run from Elasticsearch
            last_run_end = self.get_starttime(rule)
            if last_run_end:
                rule['minimum_starttime'] = last_run_end
                rule['starttime'] = last_run_end
                return None

        # Use buffer for normal queries, or run_every increments otherwise
        buffer_time = rule.get('buffer_time', self.buffer_time)
        if not rule.get('use_count_query') and not rule.get('use_terms_query'):
            buffer_delta = endtime - buffer_time
            # If we started using a previous run, don't go past that
            if 'minimum_starttime' in rule and rule['minimum_starttime'] > buffer_delta:
                rule['starttime'] = rule['minimum_starttime']
            # If buffer_time doesn't bring us past the previous endtime, use that instead
            elif 'previous_endtime' in rule and rule['previous_endtime'] < buffer_delta:
                rule['starttime'] = rule['previous_endtime']
            else:
                rule['starttime'] = buffer_delta
        else:
            # Query from the end of the last run, if it exists, otherwise a run_every sized window
            rule['starttime'] = rule.get('previous_endtime', endtime - self.run_every)

    def get_segment_size(self, rule):
        """ The segment size is either buffer_size for normal queries or run_every for
        count style queries. This mimicks the query size for when ElastAlert is running continuously. """
        if not rule.get('use_count_query') and not rule.get('use_terms_query'):
            return rule.get('buffer_time', self.buffer_time)
        return self.run_every

    def get_query_key_value(self, rule, match):
        # get the value for the match's query_key (or none) to form the key used for the silence_cache.
        return self.get_named_key_value(rule, match, 'query_key')

    def get_aggregation_key_value(self, rule, match):
        # get the value for the match's aggregation_key (or none) to form the key used for grouped aggregates.
        return self.get_named_key_value(rule, match, 'aggregation_key')

    def get_named_key_value(self, rule, match, key_name):
        # search the match for the key specified in the rule to get the value
        if key_name in rule:
            try:
                key_value = lookup_es_key(match, rule[key_name])
                if key_value is not None:
                    # Only do the unicode conversion if we actually found something)
                    # otherwise we might transform None --> 'None'
                    key_value = unicode(key_value)
            except KeyError:
                # Some matches may not have the specified key
                # use a special token for these
                key_value = '_missing'
        else:
            key_value = None

        return key_value

    def run_rule(self, rule, endtime, starttime=None):
        """ Run a rule for a given time period, including querying and alerting on results.

        :param rule: The rule configuration.
        :param starttime: The earliest timestamp to query.
        :param endtime: The latest timestamp to query.
        :return: The number of matches that the rule produced.
        """
        run_start = time.time()

        self.current_es = elasticsearch_client(rule)
        self.current_es_addr = (rule['es_host'], rule['es_port'])

        # If there are pending aggregate matches, try processing them
        for x in range(len(rule['agg_matches'])):
            match = rule['agg_matches'].pop()
            self.add_aggregated_alert(match, rule)

        # Start from provided time if it's given
        if starttime:
            rule['starttime'] = starttime
        else:
            self.set_starttime(rule, endtime)
        rule['original_starttime'] = rule['starttime']

        # Don't run if starttime was set to the future
        if ts_now() <= rule['starttime']:
            logging.warning("Attempted to use query start time in the future (%s), sleeping instead" % (starttime))
            return 0

        # Run the rule. If querying over a large time period, split it up into segments
        self.num_hits = 0
        segment_size = self.get_segment_size(rule)

        while endtime - rule['starttime'] > segment_size:
            tmp_endtime = rule['starttime'] + segment_size
            if not self.run_query(rule, rule['starttime'], tmp_endtime):
                return 0
            rule['starttime'] = tmp_endtime
            rule['type'].garbage_collect(tmp_endtime)
        if not self.run_query(rule, rule['starttime'], endtime):
            return 0
        rule['type'].garbage_collect(endtime)

        # Process any new matches
        num_matches = len(rule['type'].matches)
        while rule['type'].matches:
            match = rule['type'].matches.pop(0)
            match['num_hits'] = self.num_hits
            match['num_matches'] = num_matches

            # If realert is set, silence the rule for that duration
            # Silence is cached by query_key, if it exists
            # Default realert time is 0 seconds
            silence_cache_key = rule['name']
            query_key_value = self.get_query_key_value(rule, match)
            if query_key_value is not None:
                silence_cache_key += '.' + query_key_value

            if self.is_silenced(rule['name'] + "._silence") or self.is_silenced(silence_cache_key):
                elastalert_logger.info('Ignoring match for silenced rule %s' % (silence_cache_key,))
                continue

            if rule['realert']:
                next_alert, exponent = self.next_alert_time(rule, silence_cache_key, ts_now())
                self.set_realert(silence_cache_key, next_alert, exponent)

            if rule.get('run_enhancements_first'):
                try:
                    for enhancement in rule['match_enhancements']:
                        try:
                            enhancement.process(match)
                        except EAException as e:
                            self.handle_error("Error running match enhancement: %s" % (e), {'rule': rule['name']})
                except DropMatchException:
                    continue

            # If no aggregation, alert immediately
            if not rule['aggregation']:
                self.alert([match], rule)
                continue

            # Add it as an aggregated match
            self.add_aggregated_alert(match, rule)

        # Mark this endtime for next run's start
        rule['previous_endtime'] = endtime

        time_taken = time.time() - run_start
        # Write to ES that we've run this rule against this time period
        body = {'rule_name': rule['name'],
                'endtime': endtime,
                'starttime': rule['original_starttime'],
                'matches': num_matches,
                'hits': self.num_hits,
                '@timestamp': ts_now(),
                'time_taken': time_taken}
        self.writeback('elastalert_status', body)

        return num_matches

    def init_rule(self, new_rule, new=True):
        ''' Copies some necessary non-config state from an exiting rule to a new rule. '''
        if 'download_dashboard' in new_rule['filter']:
            # Download filters from Kibana and set the rules filters to them
            db_filters = self.filters_from_kibana(new_rule, new_rule['filter']['download_dashboard'])
            if db_filters is not None:
                new_rule['filter'] = db_filters
            else:
                raise EAException("Could not download filters from %s" % (new_rule['filter']['download_dashboard']))

        blank_rule = {'agg_matches': [],
                      'aggregate_alert_time': {},
                      'current_aggregate_id': {},
                      'processed_hits': {}}
        rule = blank_rule

        # Set rule to either a blank template or existing rule with same name
        if not new:
            for rule in self.rules:
                if rule['name'] == new_rule['name']:
                    break
            else:
                logging.warning("Couldn't find existing rule %s, starting from scratch" % (new_rule['name']))
                rule = blank_rule

        copy_properties = ['agg_matches',
                           'current_aggregate_id',
                           'aggregate_alert_time',
                           'processed_hits',
                           'starttime',
                           'minimum_starttime']
        for prop in copy_properties:
            if prop not in rule:
                continue
            new_rule[prop] = rule[prop]

        # In ES5, filters starting with 'query' should have the top wrapper removed
        if self.five:
            for es_filter in new_rule.get('filters', []):
                if es_filter.get('query'):
                    new_filter = es_filter['query']
                    new_rule['filters'].append(new_filter)
                    new_rule['filters'].remove(es_filter)

        return new_rule

    def load_rule_changes(self):
        ''' Using the modification times of rule config files, syncs the running rules
        to match the files in rules_folder by removing, adding or reloading rules. '''
        new_rule_hashes = get_rule_hashes(self.conf, self.args.rule)

        # Check each current rule for changes
        for rule_file, hash_value in self.rule_hashes.iteritems():
            if rule_file not in new_rule_hashes:
                # Rule file was deleted
                elastalert_logger.info('Rule file %s not found, stopping rule execution' % (rule_file))
                self.rules = [rule for rule in self.rules if rule['rule_file'] != rule_file]
                continue
            if hash_value != new_rule_hashes[rule_file]:
                # Rule file was changed, reload rule
                try:
                    new_rule = load_configuration(rule_file, self.conf)
                except EAException as e:
                    message = 'Could not load rule %s: %s' % (rule_file, e)
                    self.handle_error(message)
                    # Want to send email to address specified in the rule. Try and load the YAML to find it.
                    with open(rule_file) as f:
                        try:
                            rule_yaml = yaml.load(f)
                        except yaml.scanner.ScannerError:
                            self.send_notification_email(exception=e)
                            continue

                    self.send_notification_email(exception=e, rule=rule_yaml)
                    continue
                elastalert_logger.info("Reloading configuration for rule %s" % (rule_file))

                # Re-enable if rule had been disabled
                for disabled_rule in self.disabled_rules:
                    if disabled_rule['name'] == new_rule['name']:
                        self.rules.append(disabled_rule)
                        self.disabled_rules.remove(disabled_rule)
                        break

                # Initialize the rule that matches rule_file
                self.rules = [rule if rule['rule_file'] != rule_file else self.init_rule(new_rule, False) for rule in self.rules]

                # If the rule failed to load previously, it needs to be added to self.rules
                if new_rule['name'] not in [rule['name'] for rule in self.rules]:
                    self.rules.append(self.init_rule(new_rule))

        # Load new rules
        if not self.args.rule:
            for rule_file in set(new_rule_hashes.keys()) - set(self.rule_hashes.keys()):
                try:
                    new_rule = load_configuration(rule_file, self.conf)
                    if new_rule['name'] in [rule['name'] for rule in self.rules]:
                        raise EAException("A rule with the name %s already exists" % (new_rule['name']))
                except EAException as e:
                    self.handle_error('Could not load rule %s: %s' % (rule_file, e))
                    self.send_notification_email(exception=e, rule_file=rule_file)
                    continue
                elastalert_logger.info('Loaded new rule %s' % (rule_file))
                self.rules.append(self.init_rule(new_rule))

        self.rule_hashes = new_rule_hashes

    def start(self):
        """ Periodically go through each rule and run it """
        if self.starttime:
            if self.starttime == 'NOW':
                self.starttime = ts_now()
            else:
                try:
                    self.starttime = ts_to_dt(self.starttime)
                except (TypeError, ValueError):
                    self.handle_error("%s is not a valid ISO8601 timestamp (YYYY-MM-DDTHH:MM:SS+XX:00)" % (self.starttime))
                    exit(1)
        self.running = True
        elastalert_logger.info("Starting up")
        while self.running:
            next_run = datetime.datetime.utcnow() + self.run_every

            self.run_all_rules()

            # Quit after end_time has been reached
            if self.args.end:
                endtime = ts_to_dt(self.args.end)

                if next_run.replace(tzinfo=dateutil.tz.tzutc()) > endtime:
                    exit(0)

            if next_run < datetime.datetime.utcnow():
                continue

            # Wait before querying again
            sleep_duration = (next_run - datetime.datetime.utcnow()).seconds
            self.sleep_for(sleep_duration)

    def run_all_rules(self):
        """ Run each rule one time """
        # If writeback_es errored, it's disabled until the next query cycle
        if not self.writeback_es:
            self.writeback_es = elasticsearch_client(self.conf)

        self.send_pending_alerts()

        next_run = datetime.datetime.utcnow() + self.run_every

        for rule in self.rules:
            # Set endtime based on the rule's delay
            delay = rule.get('query_delay')
            if hasattr(self.args, 'end') and self.args.end:
                endtime = ts_to_dt(self.args.end)
            elif delay:
                endtime = ts_now() - delay
            else:
                endtime = ts_now()

            try:
                num_matches = self.run_rule(rule, endtime, self.starttime)
            except EAException as e:
                self.handle_error("Error running rule %s: %s" % (rule['name'], e), {'rule': rule['name']})
            except Exception as e:
                self.handle_uncaught_exception(e, rule)
            else:
                old_starttime = pretty_ts(rule.get('original_starttime'), rule.get('use_local_time'))
                elastalert_logger.info("Ran %s from %s to %s: %s query hits, %s matches,"
                                       " %s alerts sent" % (rule['name'], old_starttime, pretty_ts(endtime, rule.get('use_local_time')),
                                                            self.num_hits, num_matches, self.alerts_sent))
                self.alerts_sent = 0

                if next_run < datetime.datetime.utcnow():
                    # We were processing for longer than our refresh interval
                    # This can happen if --start was specified with a large time period
                    # or if we are running too slow to process events in real time.
                    logging.warning("Querying from %s to %s took longer than %s!" % (old_starttime, pretty_ts(endtime, rule.get('use_local_time')),
                                                                                     self.run_every))

            self.remove_old_events(rule)

        # Only force starttime once
        self.starttime = None

        if not self.args.pin_rules:
            self.load_rule_changes()

    def stop(self):
        """ Stop an ElastAlert runner that's been started """
        self.running = False

    def sleep_for(self, duration):
        """ Sleep for a set duration """
        elastalert_logger.info("Sleeping for %s seconds" % (duration))
        time.sleep(duration)

    def generate_kibana4_db(self, rule, match):
        ''' Creates a link for a kibana4 dashboard which has time set to the match. '''
        db_name = rule.get('use_kibana4_dashboard')
        start = ts_add(lookup_es_key(match, rule['timestamp_field']), -rule.get('kibana4_start_timedelta', rule.get('timeframe', datetime.timedelta(minutes=10))))
        end = ts_add(lookup_es_key(match, rule['timestamp_field']), rule.get('kibana4_end_timedelta', rule.get('timeframe', datetime.timedelta(minutes=10))))
        return kibana.kibana4_dashboard_link(db_name, start, end)

    def generate_kibana_db(self, rule, match):
        ''' Uses a template dashboard to upload a temp dashboard showing the match.
        Returns the url to the dashboard. '''
        db = copy.deepcopy(kibana.dashboard_temp)

        # Set timestamp fields to match our rule especially if
        # we have configured something other than @timestamp
        kibana.set_timestamp_field(db, rule['timestamp_field'])

        # Set filters
        for filter in rule['filter']:
            if filter:
                kibana.add_filter(db, filter)
        kibana.set_included_fields(db, rule['include'])

        # Set index
        index = self.get_index(rule)
        kibana.set_index_name(db, index)

        return self.upload_dashboard(db, rule, match)

    def upload_dashboard(self, db, rule, match):
        ''' Uploads a dashboard schema to the kibana-int Elasticsearch index associated with rule.
        Returns the url to the dashboard. '''
        # Set time range
        start = ts_add(lookup_es_key(match, rule['timestamp_field']), -rule.get('timeframe', datetime.timedelta(minutes=10)))
        end = ts_add(lookup_es_key(match, rule['timestamp_field']), datetime.timedelta(minutes=10))
        kibana.set_time(db, start, end)

        # Set dashboard name
        db_name = 'ElastAlert - %s - %s' % (rule['name'], end)
        kibana.set_name(db, db_name)

        # Add filter for query_key value
        if 'query_key' in rule:
            for qk in rule.get('compound_query_key', [rule['query_key']]):
                if qk in match:
                    term = {'term': {qk: match[qk]}}
                    kibana.add_filter(db, term)

        # Add filter for aggregation_key value
        if 'aggregation_key' in rule:
            for qk in rule.get('compound_aggregation_key', [rule['aggregation_key']]):
                if qk in match:
                    term = {'term': {qk: match[qk]}}
                    kibana.add_filter(db, term)

        # Convert to json
        db_js = json.dumps(db)
        db_body = {'user': 'guest',
                   'group': 'guest',
                   'title': db_name,
                   'dashboard': db_js}

        # Upload
        es = elasticsearch_client(rule)

        res = es.index(index='kibana-int',
                       doc_type='temp',
                       body=db_body)

        # Return dashboard URL
        kibana_url = rule.get('kibana_url')
        if not kibana_url:
            kibana_url = 'http://%s:%s/_plugin/kibana/' % (rule['es_host'],
                                                           rule['es_port'])
        return kibana_url + '#/dashboard/temp/%s' % (res['_id'])

    def get_dashboard(self, rule, db_name):
        """ Download dashboard which matches use_kibana_dashboard from Elasticsearch. """
        es = elasticsearch_client(rule)
        if not db_name:
            raise EAException("use_kibana_dashboard undefined")
        query = {'query': {'term': {'_id': db_name}}}
        try:
            res = es.search(index='kibana-int', doc_type='dashboard', body=query, _source_include=['dashboard'])
        except ElasticsearchException as e:
            raise EAException("Error querying for dashboard: %s" % (e))

        if res['hits']['hits']:
            return json.loads(res['hits']['hits'][0]['_source']['dashboard'])
        else:
            raise EAException("Could not find dashboard named %s" % (db_name))

    def use_kibana_link(self, rule, match):
        """ Uploads an existing dashboard as a temp dashboard modified for match time.
        Returns the url to the dashboard. """
        # Download or get cached dashboard
        dashboard = rule.get('dashboard_schema')
        if not dashboard:
            db_name = rule.get('use_kibana_dashboard')
            dashboard = self.get_dashboard(rule, db_name)
        if dashboard:
            rule['dashboard_schema'] = dashboard
        else:
            return None
        dashboard = copy.deepcopy(dashboard)
        return self.upload_dashboard(dashboard, rule, match)

    def filters_from_kibana(self, rule, db_name):
        """ Downloads a dashboard from Kibana and returns corresponding filters, None on error. """
        try:
            db = rule.get('dashboard_schema')
            if not db:
                db = self.get_dashboard(rule, db_name)
            filters = kibana.filters_from_dashboard(db)
        except EAException:
            return None
        return filters

    def alert(self, matches, rule, alert_time=None):
        """ Wraps alerting, Kibana linking and enhancements in an exception handler """
        try:
            return self.send_alert(matches, rule, alert_time=alert_time)
        except Exception as e:
            self.handle_uncaught_exception(e, rule)

    def send_alert(self, matches, rule, alert_time=None):
        """ Send out an alert.

        :param matches: A list of matches.
        :param rule: A rule configuration.
        """
        if not matches:
            return

        if alert_time is None:
            alert_time = ts_now()

        # Compute top count keys
        if rule.get('top_count_keys'):
            for match in matches:
                if 'query_key' in rule and rule['query_key'] in match:
                    qk = match[rule['query_key']]
                else:
                    qk = None
                start = ts_to_dt(lookup_es_key(match, rule['timestamp_field'])) - rule.get('timeframe', datetime.timedelta(minutes=10))
                end = ts_to_dt(lookup_es_key(match, rule['timestamp_field'])) + datetime.timedelta(minutes=10)
                keys = rule.get('top_count_keys')
                counts = self.get_top_counts(rule, start, end, keys, qk=qk)
                match.update(counts)

        # Generate a kibana3 dashboard for the first match
        if rule.get('generate_kibana_link') or rule.get('use_kibana_dashboard'):
            try:
                if rule.get('generate_kibana_link'):
                    kb_link = self.generate_kibana_db(rule, matches[0])
                else:
                    kb_link = self.use_kibana_link(rule, matches[0])
            except EAException as e:
                self.handle_error("Could not generate Kibana dash for %s match: %s" % (rule['name'], e))
            else:
                if kb_link:
                    matches[0]['kibana_link'] = kb_link

        if rule.get('use_kibana4_dashboard'):
            kb_link = self.generate_kibana4_db(rule, matches[0])
            if kb_link:
                matches[0]['kibana_link'] = kb_link

        if not rule.get('run_enhancements_first'):
            for enhancement in rule['match_enhancements']:
                valid_matches = []
                for match in matches:
                    try:
                        enhancement.process(match)
                        valid_matches.append(match)
                    except DropMatchException as e:
                        pass
                    except EAException as e:
                        self.handle_error("Error running match enhancement: %s" % (e), {'rule': rule['name']})
                matches = valid_matches
                if not matches:
                    return None

        # Don't send real alerts in debug mode
        if self.debug:
            alerter = DebugAlerter(rule)
            alerter.alert(matches)
            return None

        # Run the alerts
        alert_sent = False
        alert_exception = None
        # Alert.pipeline is a single object shared between every alerter
        # This allows alerters to pass objects and data between themselves
        alert_pipeline = {"alert_time": alert_time}
        for alert in rule['alert']:
            alert.pipeline = alert_pipeline
            try:
                alert.alert(matches)
            except EAException as e:
                self.handle_error('Error while running alert %s: %s' % (alert.get_info()['type'], e), {'rule': rule['name']})
                alert_exception = str(e)
            else:
                self.alerts_sent += 1
                alert_sent = True

        # Write the alert(s) to ES
        agg_id = None
        for match in matches:
            alert_body = self.get_alert_body(match, rule, alert_sent, alert_time, alert_exception)
            # Set all matches to aggregate together
            if agg_id:
                alert_body['aggregate_id'] = agg_id
            res = self.writeback('elastalert', alert_body)
            if res and not agg_id:
                agg_id = res['_id']

    def get_alert_body(self, match, rule, alert_sent, alert_time, alert_exception=None):
        body = {'match_body': match}
        body['rule_name'] = rule['name']
        # TODO record info about multiple alerts
        body['alert_info'] = rule['alert'][0].get_info()
        body['alert_sent'] = alert_sent
        body['alert_time'] = alert_time

        # If the alert failed to send, record the exception
        if not alert_sent:
            body['alert_exception'] = alert_exception
        return body

    def writeback(self, doc_type, body):
        # ES 2.0 - 2.3 does not support dots in field names.
        if self.replace_dots_in_field_names:
            writeback_body = replace_dots_in_field_names(body)
        else:
            writeback_body = body

        for key in writeback_body.keys():
            # Convert any datetime objects to timestamps
            if isinstance(writeback_body[key], datetime.datetime):
                writeback_body[key] = dt_to_ts(writeback_body[key])

        if self.debug:
            elastalert_logger.info("Skipping writing to ES: %s" % (writeback_body))
            return None

        if '@timestamp' not in writeback_body:
            writeback_body['@timestamp'] = dt_to_ts(ts_now())

        if self.writeback_es:
            try:
<<<<<<< HEAD
                res = self.writeback_es.index(index=self.writeback_index,
                                              doc_type=doc_type, body=body)
=======
                res = self.writeback_es.create(index=self.writeback_index,
                                               doc_type=doc_type, body=writeback_body)
>>>>>>> e529300b
                return res
            except ElasticsearchException as e:
                logging.exception("Error writing alert info to Elasticsearch: %s" % (e))
                self.writeback_es = None

    def find_recent_pending_alerts(self, time_limit):
        """ Queries writeback_es to find alerts that did not send
        and are newer than time_limit """

        # XXX only fetches 1000 results. If limit is reached, next loop will catch them
        # unless there is constantly more than 1000 alerts to send.

        # Fetch recent, unsent alerts that aren't part of an aggregate, earlier alerts first.
        inner_query = {'query_string': {'query': '!_exists_:aggregate_id AND alert_sent:false'}}
        time_filter = {'range': {'alert_time': {'from': dt_to_ts(ts_now() - time_limit),
                                                'to': dt_to_ts(ts_now())}}}
        sort = {'sort': {'alert_time': {'order': 'asc'}}}
        if self.five:
            query = {'query': {'bool': {'must': inner_query, 'filter': time_filter}}}
        else:
            query = {'query': inner_query, 'filter': time_filter}
        query.update(sort)
        if self.writeback_es:
            try:
                res = self.writeback_es.search(index=self.writeback_index,
                                               doc_type='elastalert',
                                               body=query,
                                               size=1000)
                if res['hits']['hits']:
                    return res['hits']['hits']
            except ElasticsearchException as e:
                logging.exception("Error finding recent pending alerts: %s %s" % (e, query))
                pass
        return []

    def send_pending_alerts(self):
        pending_alerts = self.find_recent_pending_alerts(self.alert_time_limit)
        for alert in pending_alerts:
            _id = alert['_id']
            alert = alert['_source']
            try:
                rule_name = alert.pop('rule_name')
                alert_time = alert.pop('alert_time')
                match_body = alert.pop('match_body')
            except KeyError:
                # Malformed alert, drop it
                continue

            # Find original rule
            for rule in self.rules:
                if rule['name'] == rule_name:
                    break
            else:
                # Original rule is missing, keep alert for later if rule reappears
                continue

            # Set current_es for top_count_keys query
            self.current_es = elasticsearch_client(rule)
            self.current_es_addr = (rule['es_host'], rule['es_port'])

            # Send the alert unless it's a future alert
            if ts_now() > ts_to_dt(alert_time):
                aggregated_matches = self.get_aggregated_matches(_id)
                if aggregated_matches:
                    matches = [match_body] + [agg_match['match_body'] for agg_match in aggregated_matches]
                    self.alert(matches, rule, alert_time=alert_time)
                    if rule['current_aggregate_id']:
                        for qk, id in rule['current_aggregate_id'].iteritems():
                            if id == _id:
                                rule['current_aggregate_id'].pop(qk)
                                break
                else:
                    self.alert([match_body], rule, alert_time=alert_time)

                # Delete it from the index
                try:
                    self.writeback_es.delete(index=self.writeback_index,
                                             doc_type='elastalert',
                                             id=_id)
                except:  # TODO: Give this a more relevant exception, try:except: is evil.
                    self.handle_error("Failed to delete alert %s at %s" % (_id, alert_time))

        # Send in memory aggregated alerts
        for rule in self.rules:
            if rule['agg_matches']:
                for aggregation_key_value, aggregate_alert_time in rule['aggregate_alert_time'].iteritems():
                    if ts_now() > aggregate_alert_time:
                        alertable_matches = [agg_match for agg_match in rule['agg_matches'] if self.get_aggregation_key_value(rule, agg_match) == aggregation_key_value]
                        self.alert(alertable_matches, rule)
                        rule['agg_matches'] = [agg_match for agg_match in rule['agg_matches'] if self.get_aggregation_key_value(rule, agg_match) != aggregation_key_value]

    def get_aggregated_matches(self, _id):
        """ Removes and returns all matches from writeback_es that have aggregate_id == _id """

        # XXX if there are more than self.max_aggregation matches, you have big alerts and we will leave entries in ES.
        query = {'query': {'query_string': {'query': 'aggregate_id:%s' % (_id)}}, 'sort': {'@timestamp': 'asc'}}
        matches = []
        if self.writeback_es:
            try:
                res = self.writeback_es.search(index=self.writeback_index,
                                               doc_type='elastalert',
                                               body=query,
                                               size=self.max_aggregation)
                for match in res['hits']['hits']:
                    matches.append(match['_source'])
                    self.writeback_es.delete(index=self.writeback_index,
                                             doc_type='elastalert',
                                             id=match['_id'])
            except (KeyError, ElasticsearchException) as e:
                self.handle_error("Error fetching aggregated matches: %s" % (e), {'id': _id})
        return matches

    def find_pending_aggregate_alert(self, rule, aggregation_key_value=None):
        query = {'filter': {'bool': {'must': [{'term': {'rule_name': rule['name']}},
                                              {'range': {'alert_time': {'gt': ts_now()}}},
                                              {'not': {'exists': {'field': 'aggregate_id'}}},
                                              {'term': {'alert_sent': 'false'}}]}},
                 'sort': {'alert_time': {'order': 'desc'}}}
        if aggregation_key_value:
            query['filter']['bool']['must'].append({'term': {'aggregate_key': aggregation_key_value}})

        if not self.writeback_es:
            self.writeback_es = elasticsearch_client(self.conf)
        try:
            res = self.writeback_es.search(index=self.writeback_index,
                                           doc_type='elastalert',
                                           body=query,
                                           size=1)
            if len(res['hits']['hits']) == 0:
                return None
        except (KeyError, ElasticsearchException) as e:
            self.handle_error("Error searching for pending aggregated matches: %s" % (e), {'rule_name': rule['name']})
            return None

        return res['hits']['hits'][0]

    def add_aggregated_alert(self, match, rule):
        """ Save a match as a pending aggregate alert to Elasticsearch. """

        # Optionally include the 'aggregation_key' as a dimension for aggregations
        aggregation_key_value = self.get_aggregation_key_value(rule, match)

        if (not rule['current_aggregate_id'].get(aggregation_key_value) or
                ('aggregate_alert_time' in rule and aggregation_key_value in rule['aggregate_alert_time'] and rule['aggregate_alert_time'].get(aggregation_key_value) < ts_to_dt(lookup_es_key(match, rule['timestamp_field'])))):

            # ElastAlert may have restarted while pending alerts exist
            pending_alert = self.find_pending_aggregate_alert(rule, aggregation_key_value)
            if pending_alert:
                alert_time = ts_to_dt(pending_alert['_source']['alert_time'])
                rule['aggregate_alert_time'][aggregation_key_value] = alert_time
                agg_id = pending_alert['_id']
                rule['current_aggregate_id'] = {aggregation_key_value: agg_id}
                elastalert_logger.info('Adding alert for %s to aggregation(id: %s, aggregation_key: %s), next alert at %s' % (rule['name'], agg_id, aggregation_key_value, alert_time))
            else:
                # First match, set alert_time
                match_time = ts_to_dt(lookup_es_key(match, rule['timestamp_field']))
                alert_time = ''
                if isinstance(rule['aggregation'], dict) and rule['aggregation'].get('schedule'):
                    croniter._datetime_to_timestamp = cronite_datetime_to_timestamp  # For Python 2.6 compatibility
                    try:
                        iter = croniter(rule['aggregation']['schedule'], ts_now())
                        alert_time = unix_to_dt(iter.get_next())
                    except Exception as e:
                        self.handle_error("Error parsing aggregate send time Cron format %s" % (e), rule['aggregation']['schedule'])
                else:
                    alert_time = match_time + rule['aggregation']

                rule['aggregate_alert_time'][aggregation_key_value] = alert_time
                agg_id = None
                elastalert_logger.info('New aggregation for %s, aggregation_key: %s. next alert at %s.' % (rule['name'], aggregation_key_value, alert_time))
        else:
            # Already pending aggregation, use existing alert_time
            alert_time = rule['aggregate_alert_time'].get(aggregation_key_value)
            agg_id = rule['current_aggregate_id'].get(aggregation_key_value)
            elastalert_logger.info('Adding alert for %s to aggregation(id: %s, aggregation_key: %s), next alert at %s' % (rule['name'], agg_id, aggregation_key_value, alert_time))

        alert_body = self.get_alert_body(match, rule, False, alert_time)
        if agg_id:
            alert_body['aggregate_id'] = agg_id
        if aggregation_key_value:
            alert_body['aggregate_key'] = aggregation_key_value
        res = self.writeback('elastalert', alert_body)

        # If new aggregation, save _id
        if res and not agg_id:
            rule['current_aggregate_id'][aggregation_key_value] = res['_id']

        # Couldn't write the match to ES, save it in memory for now
        if not res:
            rule['agg_matches'].append(match)

        return res

    def silence(self, silence_cache_key=None):
        """ Silence an alert for a period of time. --silence and --rule must be passed as args. """
        if self.debug:
            logging.error('--silence not compatible with --debug')
            exit(1)

        if not self.args.rule:
            logging.error('--silence must be used with --rule')
            exit(1)

        # With --rule, self.rules will only contain that specific rule
        if not silence_cache_key:
            silence_cache_key = self.rules[0]['name'] + "._silence"

        try:
            unit, num = self.args.silence.split('=')
            silence_time = datetime.timedelta(**{unit: int(num)})
            # Double conversion to add tzinfo
            silence_ts = ts_to_dt(dt_to_ts(silence_time + datetime.datetime.utcnow()))
        except (ValueError, TypeError):
            logging.error('%s is not a valid time period' % (self.args.silence))
            exit(1)

        if not self.set_realert(silence_cache_key, silence_ts, 0):
            logging.error('Failed to save silence command to Elasticsearch')
            exit(1)

        elastalert_logger.info('Success. %s will be silenced until %s' % (silence_cache_key, silence_ts))

    def set_realert(self, silence_cache_key, timestamp, exponent):
        """ Write a silence to Elasticsearch for silence_cache_key until timestamp. """
        body = {'exponent': exponent,
                'rule_name': silence_cache_key,
                '@timestamp': ts_now(),
                'until': timestamp}

        self.silence_cache[silence_cache_key] = (timestamp, exponent)
        return self.writeback('silence', body)

    def is_silenced(self, rule_name):
        """ Checks if rule_name is currently silenced. Returns false on exception. """
        if rule_name in self.silence_cache:
            if ts_now() < self.silence_cache[rule_name][0]:
                return True
            else:
                return False

        if self.debug:
            return False

        query = {'term': {'rule_name': rule_name}}
        sort = {'sort': {'until': {'order': 'desc'}}}
        if self.five:
            query = {'query': query}
        else:
            query = {'filter': query}
        query.update(sort)

        if self.writeback_es:
            try:
                res = self.writeback_es.search(index=self.writeback_index, doc_type='silence',
                                               size=1, body=query, _source_include=['until', 'exponent'])
            except ElasticsearchException as e:
                self.handle_error("Error while querying for alert silence status: %s" % (e), {'rule': rule_name})

                return False

            if res['hits']['hits']:
                until_ts = res['hits']['hits'][0]['_source']['until']
                exponent = res['hits']['hits'][0]['_source'].get('exponent', 0)

                self.silence_cache[rule_name] = (ts_to_dt(until_ts), exponent)
                if ts_now() < ts_to_dt(until_ts):
                    return True
        return False

    def handle_error(self, message, data=None):
        ''' Logs message at error level and writes message, data and traceback to Elasticsearch. '''
        if not self.writeback_es:
            self.writeback_es = elasticsearch_client(self.conf)

        logging.error(message)
        body = {'message': message}
        tb = traceback.format_exc()
        body['traceback'] = tb.strip().split('\n')
        if data:
            body['data'] = data
        self.writeback('elastalert_error', body)

    def handle_uncaught_exception(self, exception, rule):
        """ Disables a rule and sends a notification. """
        logging.error(traceback.format_exc())
        self.handle_error('Uncaught exception running rule %s: %s' % (rule['name'], exception), {'rule': rule['name']})
        if self.disable_rules_on_error:
            self.rules = [running_rule for running_rule in self.rules if running_rule['name'] != rule['name']]
            self.disabled_rules.append(rule)
            elastalert_logger.info('Rule %s disabled', rule['name'])
        if self.notify_email:
            self.send_notification_email(exception=exception, rule=rule)

    def send_notification_email(self, text='', exception=None, rule=None, subject=None, rule_file=None):
        email_body = text
        rule_name = None
        if rule:
            rule_name = rule['name']
        elif rule_file:
            rule_name = rule_file
        if exception and rule_name:
            if not subject:
                subject = 'Uncaught exception in ElastAlert - %s' % (rule_name)
            email_body += '\n\n'
            email_body += 'The rule %s has raised an uncaught exception.\n\n' % (rule_name)
            if self.disable_rules_on_error:
                modified = ' or if the rule config file has been modified' if not self.args.pin_rules else ''
                email_body += 'It has been disabled and will be re-enabled when ElastAlert restarts%s.\n\n' % (modified)
            tb = traceback.format_exc()
            email_body += tb

        if isinstance(self.notify_email, basestring):
            self.notify_email = [self.notify_email]
        email = MIMEText(email_body)
        email['Subject'] = subject if subject else 'ElastAlert notification'
        recipients = self.notify_email
        if rule and rule.get('notify_email'):
            if isinstance(rule['notify_email'], basestring):
                rule['notify_email'] = [rule['notify_email']]
            recipients = recipients + rule['notify_email']
        recipients = list(set(recipients))
        email['To'] = ', '.join(recipients)
        email['From'] = self.from_addr
        email['Reply-To'] = self.conf.get('email_reply_to', email['To'])

        try:
            smtp = SMTP(self.smtp_host)
            smtp.sendmail(self.from_addr, recipients, email.as_string())
        except (SMTPException, error) as e:
            self.handle_error('Error connecting to SMTP host: %s' % (e), {'email_body': email_body})

    def get_top_counts(self, rule, starttime, endtime, keys, number=None, qk=None):
        """ Counts the number of events for each unique value for each key field.
        Returns a dictionary with top_events_<key> mapped to the top 5 counts for each key. """
        all_counts = {}
        if not number:
            number = rule.get('top_count_number', 5)
        for key in keys:
            index = self.get_index(rule, starttime, endtime)

            hits_terms = self.get_hits_terms(rule, starttime, endtime, index, key, qk, number)
            if hits_terms is None:
                top_events_count = {}
            else:
                buckets = hits_terms.values()[0]

                # get_hits_terms adds to num_hits, but we don't want to count these
                self.num_hits -= len(buckets)
                terms = {}
                for bucket in buckets:
                    terms[bucket['key']] = bucket['doc_count']
                counts = terms.items()
                counts.sort(key=lambda x: x[1], reverse=True)
                top_events_count = dict(counts[:number])

            # Save a dict with the top 5 events by key
            all_counts['top_events_%s' % (key)] = top_events_count

        return all_counts

    def next_alert_time(self, rule, name, timestamp):
        """ Calculate an 'until' time and exponent based on how much past the last 'until' we are. """
        if name in self.silence_cache:
            last_until, exponent = self.silence_cache[name]
        else:
            # If this isn't cached, this is the first alert or writeback_es is down, normal realert
            return timestamp + rule['realert'], 0

        if not rule.get('exponential_realert'):
            return timestamp + rule['realert'], 0
        diff = seconds(timestamp - last_until)
        # Increase exponent if we've alerted recently
        if diff < seconds(rule['realert']) * 2 ** exponent:
            exponent += 1
        else:
            # Continue decreasing exponent the longer it's been since the last alert
            while diff > seconds(rule['realert']) * 2 ** exponent and exponent > 0:
                diff -= seconds(rule['realert']) * 2 ** exponent
                exponent -= 1

        wait = datetime.timedelta(seconds=seconds(rule['realert']) * 2 ** exponent)
        if wait >= rule['exponential_realert']:
            return timestamp + rule['exponential_realert'], exponent - 1
        return timestamp + wait, exponent


def handle_signal(signal, frame):
    elastalert_logger.info('SIGINT received, stopping ElastAlert...')
    # use os._exit to exit immediately and avoid someone catching SystemExit
    os._exit(0)


def main(args=None):
    signal.signal(signal.SIGINT, handle_signal)
    if not args:
        args = sys.argv[1:]
    client = ElastAlerter(args)
    if not client.args.silence:
        client.start()

if __name__ == '__main__':
    sys.exit(main(sys.argv[1:]))<|MERGE_RESOLUTION|>--- conflicted
+++ resolved
@@ -1060,13 +1060,8 @@
 
         if self.writeback_es:
             try:
-<<<<<<< HEAD
                 res = self.writeback_es.index(index=self.writeback_index,
                                               doc_type=doc_type, body=body)
-=======
-                res = self.writeback_es.create(index=self.writeback_index,
-                                               doc_type=doc_type, body=writeback_body)
->>>>>>> e529300b
                 return res
             except ElasticsearchException as e:
                 logging.exception("Error writing alert info to Elasticsearch: %s" % (e))
