--- conflicted
+++ resolved
@@ -32,7 +32,6 @@
         self.opsgenie_proxy = self.rule.get('opsgenie_proxy', None)
         self.priority = self.rule.get('opsgenie_priority')
 
-<<<<<<< HEAD
     def _parse_responders(self, responders, responder_args, matches, default_responders):
         if responder_args:
             formated_responders = list()
@@ -58,8 +57,6 @@
     def _fill_responders(self, responders, type_):
         return [{'id': r, 'type': type_} for r in responders]
 
-=======
->>>>>>> 9a4ed90a
     def alert(self, matches):
         body = ''
         for match in matches:
